--- conflicted
+++ resolved
@@ -409,10 +409,7 @@
         {
             var endDate = DateTime.UtcNow.Date;
             var dates = new List<DateTime>();
-<<<<<<< HEAD
-
-=======
->>>>>>> 4663e92b
+
             for (var i = 0; i < 7; i++)
             {
                 dates.Add(endDate);
@@ -423,17 +420,8 @@
             return GetTimelineStats(connection, keyMaps);
         }
 
-<<<<<<< HEAD
-        private Dictionary<DateTime, long> GetTimelineStats(NpgsqlConnection connection, Dictionary<string, DateTime> keyMaps)
-=======
-            var keyMaps = dates.ToDictionary(x => String.Format("stats:{0}:{1}", type, x.ToString("yyyy-MM-dd")), x => x);
-
-            return GetTimelineStats(connection, keyMaps);
-        }
-
         private Dictionary<DateTime, long> GetTimelineStats(NpgsqlConnection connection,
             IDictionary<string, DateTime> keyMaps)
->>>>>>> 4663e92b
         {
             string sqlQuery = @"
 SELECT ""key"", COUNT(""value"") AS ""count"" 
@@ -444,11 +432,7 @@
 
             var valuesMap = connection.Query(
                 sqlQuery,
-<<<<<<< HEAD
                 new { keys = keyMaps.Keys.ToList() })
-=======
-                new { keys = keyMaps.Keys })
->>>>>>> 4663e92b
                 .ToDictionary(x => (string)x.key, x => (long)x.count);
 
             foreach (var key in keyMaps.Keys)
